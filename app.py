<<<<<<< HEAD
import os
import gdown  # 追加: Google Driveからダウンロードするため

MODEL_PATH = "models/skeleton_classifier.joblib"
GOOGLE_DRIVE_FILE_ID = "1wNMxquXInsKyY0TTZRg8DclFjiQZgbDa"  # 例: "1aBcD...xyz"

def download_model_if_needed():
    if not os.path.exists(MODEL_PATH):
        os.makedirs(os.path.dirname(MODEL_PATH), exist_ok=True)
        url = f"https://drive.google.com/uc?id={GOOGLE_DRIVE_FILE_ID}"
        print("Downloading model from Google Drive...")
        gdown.download(url, MODEL_PATH, quiet=False)
        print("Download complete.")

download_model_if_needed()

from flask import Flask, render_template, request, jsonify, session, redirect, url_for, flash
import os, traceback
=======
from flask import Flask, render_template, request, jsonify, session, redirect, url_for, flash
import os
import traceback
>>>>>>> bf5e557f
from werkzeug.utils import secure_filename
from feature_extractor import DetailedFeatureExtractor
from similarity_calculator import SimilarityCalculator, RecommendationSystem
from skeleton_classifier import SkeletonClassifier
import cv2  # opencv-python-headless推奨
import numpy as np
<<<<<<< HEAD

app = Flask(__name__)
app.secret_key = os.environ.get('SECRET_KEY', 'replace_me_in_env')
# app.config['UPLOAD_FOLDER'] = UPLOAD_FOLDER
=======
from pathlib import Path
import json
from typing import Dict, List, Tuple
from sklearn.metrics.pairwise import cosine_similarity

app = Flask(__name__)
app.secret_key = os.environ.get('SECRET_KEY', 'replace_me_in_env')
>>>>>>> bf5e557f

# 設定
UPLOAD_FOLDER = 'static/uploads'
ALLOWED_EXTENSIONS = {'png', 'jpg', 'jpeg'}
FEATURES_DIR = 'data/features'
AUGMENTED_IMAGES_DIR = 'data/augmented'

<<<<<<< HEAD
=======
app.config['UPLOAD_FOLDER'] = UPLOAD_FOLDER
app.config['MAX_CONTENT_LENGTH'] = 16 * 1024 * 1024  # 16MB max-limit

# 必要なディレクトリの作成
>>>>>>> bf5e557f
for d in [UPLOAD_FOLDER, FEATURES_DIR, AUGMENTED_IMAGES_DIR]:
    os.makedirs(d, exist_ok=True)

for skeleton in ["straight", "wave", "natural"]:
    os.makedirs(os.path.join(FEATURES_DIR, skeleton), exist_ok=True)
    os.makedirs(os.path.join(AUGMENTED_IMAGES_DIR, skeleton), exist_ok=True)

# 初期化
try:
    feature_extractor = DetailedFeatureExtractor()
    classifier = SkeletonClassifier()
    recommendation_system = RecommendationSystem(
        features_dir=FEATURES_DIR,
        images_dir=AUGMENTED_IMAGES_DIR
    )
    print("コンポーネントの初期化が完了しました")
except Exception as e:
    print(f"コンポーネント初期化エラー: {str(e)}")
    app.logger.error(f"コンポーネント初期化エラー: {str(e)}")

# モデルロード
try:
    classifier.load_model("models/skeleton_classifier.joblib")
    print("モデルが正常に読み込まれました")
except Exception as e:
    app.logger.warning(f"モデル読み込みに失敗しました: {str(e)}")
    print(f"モデル読み込みエラー: {str(e)}")

# アプリケーション起動時の確認
print(f"アプリケーションが起動しました")
print(f"UPLOAD_FOLDER: {UPLOAD_FOLDER}")
print(f"FEATURES_DIR: {FEATURES_DIR}")
print(f"AUGMENTED_IMAGES_DIR: {AUGMENTED_IMAGES_DIR}")

def allowed_file(filename):
    return '.' in filename and filename.rsplit('.', 1)[1].lower() in ALLOWED_EXTENSIONS

@app.route('/')
def index():
    return render_template('index.html')

@app.route('/upload', methods=['GET', 'POST'])
def analyze():
    if request.method == "GET":
        return render_template('upload.html')
    
    elif request.method == "POST":
        if 'file' not in request.files:
            return jsonify({'error': 'ファイルがアップロードされていません'}), 400
        
        file = request.files['file']
        if file.filename == '':
            return jsonify({'error': 'ファイルが選択されていません'}), 400
        
        if file and allowed_file(file.filename):
            # ファイルの保存
            filename = secure_filename(file.filename)
            filepath = os.path.join(app.config['UPLOAD_FOLDER'], filename)
            file.save(filepath)
            
            try:
                # 特徴量の抽出
                features = feature_extractor.extract_features(filepath)
                
                # 骨格タイプの判別
                predicted_type = classifier.predict(filepath)
                
                # 判別の確信度計算 (簡易化のためここでは割愛)
                confidence = 1.0 # 仮の確信度
                
                # 診断結果に基づく推薦（既存機能）
                type_based_recommendations = recommendation_system.get_recommendations(
                    features, predicted_type, confidence
                )

                # 骨格タイプごとの説明
                reference_ex = {
                    'straight': [
                        '骨格ストレートは、全体的に立体感があり、筋肉も感じさせるメリハリがある体型！上重心なのが特徴！',
                    ],
                    'wave': [
                        '骨格ウェーブは、体は薄く、華奢で、柔らかな曲線を描いた体型！下重心なのが特徴！',
                    ],
                    'natural': [
                        '骨格ナチュラルは、筋肉や脂肪があまり感じらない、骨が太く大きく、関節も目立つスタイリッシュな体型！全体的に四角形のようなフレーム感があるのが特徴！',
                    ]
                }
                type_reference_ex = ' '.join(reference_ex.get(predicted_type, []))

                # 骨格タイプごとの参考URL（仮のURL）
                reference_urls = {
                    'straight': [
                        {
                            'url': 'https://www.stlady.jp/',
                            'description': 'ストレートタイプの専用通販サイト'
                        },
                        {
                            'url': 'https://zozo.jp/fashionnews/cbkmagazine/118628/?srsltid=AfmBOorvWfwZQ9kvtobQ14nyisc5QVNUUDf8JtKBCLvwzoe2yZGiO3-D',
                            'description': 'ストレートタイプにおすすめのアイテム'
                        },
                        {
                            'url': 'https://www.sixty-percent.com/articles/816',
                            'description': 'ストレートタイプの似合う服とコーディネート例'
                        }
                    ],
                    'wave': [
                        {
                            'url': 'https://www.waverry.jp/',
                            'description': 'ウェーブタイプの専用通販サイト'
                        },
                        {
                            'url': 'https://zozo.jp/fashionnews/folk/113108/?kid=399999990&t=w&utm_source=wear&utm_medium=pc&utm_campaign=wear_ranking',
                            'description': 'ウェーブタイプにおすすめのアイテム'
                        },
                        {
                            'url': 'https://www.sixty-percent.com/articles/1378',
                            'description': 'ウェーブタイプの似合う服とコーディネート例'
                        }
                    ],
                    'natural': [
                        {
                            'url': 'https://www.naturily.jp/',
                            'description': 'ナチュラルタイプの専用通販サイト'
                        },
                        {
                            'url': 'https://zozo.jp/fashionnews/folk/109819/',
                            'description': 'ナチュラルタイプにおすすめのアイテム'
                        },
                        {
                            'url': 'https://www.sixty-percent.com/articles/1222',
                            'description': 'ナチュラルタイプの似合う服とコーディネート例'
                        }
                    ]
                }
                type_reference_urls = reference_urls.get(predicted_type, [])


                # 結果の整形
                result = {
                    'predicted_type': predicted_type,
                    'type_based_recommendations': type_based_recommendations,
                    'uploaded_image': f'/static/uploads/{filename}',
                    'type_reference_urls': type_reference_urls,
                    'type_reference_ex': 
                    type_reference_ex
                }
                
                # 結果をセッションに保存してリダイレクト
                session['upload'] = result
                return redirect(url_for('show_results'))
                
            except FileNotFoundError:
                return jsonify({'error': 'モデルファイルが見つかりません。モデル学習を実行してください。'}), 500
            except ValueError as e:
                # MediaPipeで骨格が検出できない場合などに発生
                return jsonify({'error': f'画像処理エラー: {str(e)}'}), 500
            except Exception as e:
                # その他の予期せぬエラー
                traceback.print_exc()
                return jsonify({'error': f'分析中に予期せぬエラーが発生しました: {str(e)}'}), 500
        
        return jsonify({'error': '許可されていないファイル形式です'}), 400

@app.route('/results')
def show_results():
    """分析結果を表示するページ"""
    result = session.pop('upload', None) # セッションから結果を取得し削除

    if result is None:
        # セッションに結果がない場合（例: 直接/resultsにアクセス）はトップページに戻すかエラー表示
        return redirect('/')

    return render_template('results.html', result=result)

if __name__ == '__main__':
<<<<<<< HEAD
    app.run(debug=True)
=======
    app.run(host="0.0.0.0", port=5000, debug=True)
>>>>>>> bf5e557f
<|MERGE_RESOLUTION|>--- conflicted
+++ resolved
@@ -1,47 +1,19 @@
-<<<<<<< HEAD
-import os
-import gdown  # 追加: Google Driveからダウンロードするため
-
-MODEL_PATH = "models/skeleton_classifier.joblib"
-GOOGLE_DRIVE_FILE_ID = "1wNMxquXInsKyY0TTZRg8DclFjiQZgbDa"  # 例: "1aBcD...xyz"
-
-def download_model_if_needed():
-    if not os.path.exists(MODEL_PATH):
-        os.makedirs(os.path.dirname(MODEL_PATH), exist_ok=True)
-        url = f"https://drive.google.com/uc?id={GOOGLE_DRIVE_FILE_ID}"
-        print("Downloading model from Google Drive...")
-        gdown.download(url, MODEL_PATH, quiet=False)
-        print("Download complete.")
-
-download_model_if_needed()
-
-from flask import Flask, render_template, request, jsonify, session, redirect, url_for, flash
-import os, traceback
-=======
 from flask import Flask, render_template, request, jsonify, session, redirect, url_for, flash
 import os
 import traceback
->>>>>>> bf5e557f
 from werkzeug.utils import secure_filename
 from feature_extractor import DetailedFeatureExtractor
 from similarity_calculator import SimilarityCalculator, RecommendationSystem
 from skeleton_classifier import SkeletonClassifier
 import cv2  # opencv-python-headless推奨
 import numpy as np
-<<<<<<< HEAD
-
-app = Flask(__name__)
-app.secret_key = os.environ.get('SECRET_KEY', 'replace_me_in_env')
-# app.config['UPLOAD_FOLDER'] = UPLOAD_FOLDER
-=======
 from pathlib import Path
 import json
 from typing import Dict, List, Tuple
 from sklearn.metrics.pairwise import cosine_similarity
 
 app = Flask(__name__)
-app.secret_key = os.environ.get('SECRET_KEY', 'replace_me_in_env')
->>>>>>> bf5e557f
+app.secret_key = os.environ.get('SECRET_KEY', 'your_super_secret_key_replace_me')
 
 # 設定
 UPLOAD_FOLDER = 'static/uploads'
@@ -49,13 +21,10 @@
 FEATURES_DIR = 'data/features'
 AUGMENTED_IMAGES_DIR = 'data/augmented'
 
-<<<<<<< HEAD
-=======
 app.config['UPLOAD_FOLDER'] = UPLOAD_FOLDER
 app.config['MAX_CONTENT_LENGTH'] = 16 * 1024 * 1024  # 16MB max-limit
 
 # 必要なディレクトリの作成
->>>>>>> bf5e557f
 for d in [UPLOAD_FOLDER, FEATURES_DIR, AUGMENTED_IMAGES_DIR]:
     os.makedirs(d, exist_ok=True)
 
@@ -80,6 +49,9 @@
 try:
     classifier.load_model("models/skeleton_classifier.joblib")
     print("モデルが正常に読み込まれました")
+except FileNotFoundError:
+    print("警告: モデルファイルが見つかりません。モデル学習を実行してください。")
+    app.logger.warning(f"モデル読み込みに失敗しました: モデルファイルが見つかりません")
 except Exception as e:
     app.logger.warning(f"モデル読み込みに失敗しました: {str(e)}")
     print(f"モデル読み込みエラー: {str(e)}")
@@ -231,8 +203,4 @@
     return render_template('results.html', result=result)
 
 if __name__ == '__main__':
-<<<<<<< HEAD
-    app.run(debug=True)
-=======
-    app.run(host="0.0.0.0", port=5000, debug=True)
->>>>>>> bf5e557f
+    app.run(host="0.0.0.0", port=int(os.environ.get('PORT', 5000)), debug=False) 